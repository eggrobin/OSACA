#!/usr/bin/env python3

import sys
import os
import math
import ast
from operator import add
import pandas as pd

from osaca.param import Register, MemAddr
#from param import Register, MemAddr


class Scheduler(object):
    arch_dict = {'SNB': 6, 'IVB': 6, 'HSW': 8, 'BDW': 8, 'SKL': 8, 'ZEN': 10}
    dv_port_dict = {'SKL': 0, 'ZEN': 3}
    ports = None  # type: int
    instrList = None  # type: list<list<str,Param[,Param][,Param],str>>,
    # content of most inner list in instrList: instr, operand(s), instr form
    df = None  # type: DataFrame
    # for parallel ld/st in archs with 1 st/cy and >1 ld/cy, able to do 1 st and 1 ld in 1cy
    ld_ports = None  # type: list<int>
    # enable flag for parallel ld/st
    en_par_ldst = False  # type: boolean
    dv_port = -1  # type: int

    def __init__(self, arch, instruction_list):
        arch = arch.upper()
        try:
            self.ports = self.arch_dict[arch]
        except KeyError:
            print('Architecture not supportet for EU scheduling.', file=sys.stderr)
            sys.exit(1)
        # check for parallel ld/st in a cycle
        if arch == 'ZEN':
            self.en_par_ldst = True
            self.ld_ports = [9, 10]
        # check for DV port
        try:
            self.dv_port = self.dv_port_dict[arch]
        except KeyError:
            # no DV port available (yet, new feature in OSACA v0.2)
            # do nothing
            pass
        self.instrList = instruction_list
        # curr_dir = os.path.realpath(__file__)[:-11]
        osaca_dir = os.path.expanduser('~/.osaca/')
        self.df = pd.read_csv(osaca_dir + 'data/' + arch.lower() + '_data.csv', quotechar='"',
                              converters={'ports': ast.literal_eval})
<<<<<<< HEAD

    def new_schedule(self):
=======
    def new_schedule(self, machine_readable=False):
>>>>>>> 822e1ef3
        """
        Schedule Instruction Form list and calculate port bindings.

        Parameters
        ----------
        machine_readable : bool
            Boolean for indicating if the return value should be human readable (if False) or 
            machine readable (if True)

        Returns
        -------
        (str, [float, ...]) or ([[float, ...], ...], [float, ...])
            A tuple containing the output of the schedule as string (if machine_readable is not
            given or False) or as list of lists (if machine_readable is True) and the port bindings
            as list of float.
        """
        sched = self.get_head()
        # Initialize ports
        # Add DV port, if it is existing
        tmp_port = 0
        if self.dv_port != -1:
            tmp_port = 1
        occ_ports = [[0] * (self.ports + tmp_port) for x in range(len(self.instrList))]
        port_bndgs = [0] * (self.ports + tmp_port)
        # Store instruction counter for parallel ld/st
        par_ldst = 0
        # Count the number of store instr if we schedule for an architecture with par ld/st
        if self.en_par_ldst:
            for i, instrForm in enumerate(self.instrList):
                if (isinstance(instrForm[1], MemAddr) and len(instrForm) > 3
                        and not instrForm[0].startswith('cmp')):
                    # print('({}, {}) is st --> par_ldst = {}'.format(i, instrForm[0], par_ldst + 1))
                    par_ldst += 1
        # Check if there's a port occupation stored in the CSV, otherwise leave the
        # occ_port list item empty
        for i, instrForm in enumerate(self.instrList):
            try:
                search_string = instrForm[0] + '-' + self.get_operand_suffix(instrForm)
                entry = self.df.loc[lambda df, sStr=search_string: df.instr == sStr]
                tup = entry.ports.values[0]
                if len(tup) == 1 and tup[0] == -1:
                    raise IndexError()
            except IndexError:
                # Instruction form not in CSV
                if instrForm[0][:3] == 'nop':
                    sched += self.get_line(occ_ports[i], '* ' + instrForm[-1])
                else:
                    sched += self.get_line(occ_ports[i], 'X ' + instrForm[-1])
                continue
            occ_ports[i] = list(tup)
            # Check if it's a ld including instr 
            p_flg = ''
            if self.en_par_ldst:
                # Check for ld
                if (isinstance(instrForm[-2], MemAddr) or
                        (len(instrForm) > 4 and isinstance(instrForm[2], MemAddr))):
                    if par_ldst > 0:
                        par_ldst -= 1
                        p_flg = 'P '
                        for port in self.ld_ports:
                            occ_ports[i][port] = '(' + str(occ_ports[i][port]) + ')'
            # Write schedule line
            if len(p_flg) > 0:
                sched += self.get_line(occ_ports[i], p_flg + instrForm[-1])
                for port in self.ld_ports:
                    occ_ports[i][port] = 0
            else:
                sched += self.get_line(occ_ports[i], instrForm[-1])
            # Add throughput to total port binding
            port_bndgs = list(map(add, port_bndgs, occ_ports[i]))
<<<<<<< HEAD
        return sched, port_bndgs
=======
        if(machine_readable):
            list(map(self.append, occ_ports, self.instrList))
            return (occ_ports, port_bndgs)
        return (sched, port_bndgs)
>>>>>>> 822e1ef3

    def schedule(self):
        """
        Schedule Instruction Form list and calculate port bindings.

        Returns
        -------
        (str, [int, ...])
            A tuple containing the graphic output of the schedule as string and
            the port bindings as list of ints.
        """
        wTP = False
        sched = self.get_head()
        # Initialize ports
        port_bndgs = [0] * self.ports
        # Check if there's a port occupation stored in the CSV, otherwise leave the
        # occ_port list item empty
        for i, instrForm in enumerate(self.instrList):
            try:
                search_string = instrForm[0] + '-' + self.get_operand_suffix(instrForm)
                entry = self.df.loc[lambda df, sStr=search_string: df.instr == sStr]
                tup = entry.ports.values[0]
                if len(tup) == 1 and tup[0][0] == -1:
                    raise IndexError()
            except IndexError:
                # Instruction form not in CSV
                if instrForm[0][:3] == 'nop':
                    sched += self.get_line(occ_ports[i], '* ' + instrForm[-1])
                else:
                    sched += self.get_line(occ_ports[i], 'X ' + instrForm[-1])
                continue
            if wTP:
                # Get the occurance of each port from the occupation list
                port_occurances = self.get_port_occurances(tup)
                # Get 'occurance groups'
                occurance_groups = self.get_occurance_groups(port_occurances)
                # Calculate port dependent throughput
                tp_ges = entry.TP.values[0] * len(occurance_groups[0])
                for occGroup in occurance_groups:
                    for port in occGroup:
                        occ_ports[i][port] = tp_ges / len(occGroup)
            else:
                variations = len(tup)
                t_all = self.flatten(tup)
                if entry.TP.values[0] == 0:
                    t_all = ()
                if variations == 1:
                    for j in tup[0]:
                        occ_ports[i][j] = entry.TP.values[0]
                else:
                    for j in range(0, self.ports):
                        occ_ports[i][j] = t_all.count(j) / variations
            # Write schedule line
            sched += self.get_line(occ_ports[i], instrForm[-1])
            # Add throughput to total port binding
            port_bndgs = list(map(add, port_bndgs, occ_ports[i]))
        return sched, port_bndgs

    def flatten(self, l):
        if len(l) == 0:
            return l
        if isinstance(l[0], type(l)):
            return self.flatten(l[0]) + self.flatten(l[1:])
        return l[:1] + self.flatten(l[1:])

    def append(self, l, e):
        if(isinstance(l, list)):
            l.append(e)
    
    def schedule_fcfs(self):
        """
        Schedule Instruction Form list for a single run with latencies.

        Returns
        -------
        (str, int)
            A tuple containing the graphic output as string and the total throughput time as int.
        """
        sched = self.get_head()
        total = 0
        # Initialize ports
        occ_ports = [0] * self.ports
        for instrForm in self.instrList:
            try:
                search_string = instrForm[0] + '-' + self.get_operand_suffix(instrForm)
                entry = self.df.loc[lambda df, sStr=search_string: df.instr == sStr]
                tup = entry.ports.values[0]
                if len(tup) == 1 and tup[0][0] == -1:
                    raise IndexError()
            except IndexError:
                # Instruction form not in CSV
                sched += self.get_line([0] * self.ports, '* ' + instrForm[-1])
                continue
            found = False
            while not found:
                for portOcc in tup:
                    # Test if chosen instruction form port occupation suits the current CPU port
                    # occupation
                    if self.test_ports_fcfs(occ_ports, portOcc):
                        # Current port occupation fits for chosen port occupation of instruction!
                        found = True
                        good = [entry.LT.values[0] if (j in portOcc) else 0 for j in
                                range(0, self.ports)]
                        sched += self.get_line(good, instrForm[-1])
                        # Add new occupation
                        occ_ports = [occ_ports[j] + good[j] for j in range(0, self.ports)]
                        break
                # Step
                occ_ports = [j - 1 if (j > 0) else 0 for j in occ_ports]
                if entry.LT.values[0] != 0:
                    total += 1
        total += max(occ_ports)
        return sched, total

    def get_occurance_groups(self, port_occurances):
        """
        Group ports in groups by the number of their occurrence and sorts groups by cardinality.

        Parameters
        ----------
        port_occurances : [int, ...]
            List with the length of ports containing the number of occurances
            of each port

        Returns
        -------
        [[int, ...], ...]
            List of lists with all occurance groups sorted by cardinality
            (smallest group first)
        """
        groups = [[] for x in range(len(set(port_occurances))-1)]
        for i, groupInd in enumerate(range(min(list(filter(lambda x: x > 0, port_occurances))),
                                           max(port_occurances) + 1)):
            for p, occurs in enumerate(port_occurances):
                if groupInd == occurs:
                    groups[i].append(p)
        # Sort groups by cardinality
        groups.sort(key=len)
        return groups

    def get_port_occurances(self, tups):
        """
        Return the number of each port occurrence for the possible port occupations.

        Parameters
        ----------
        tups : ((int, ...), ...)
            Tuple of tuples of possible port occupations

        Returns
        -------
        [int, ...]
            List in the length of the number of ports for the current architecture,
            containing the amount of occurances for each port
        """
        ports = [0] * self.ports
        for tup in tups:
            for elem in tup:
                ports[elem] += 1
        return ports

    def test_ports_fcfs(self, occ_ports, needed_ports):
        """
        Test if current configuration of ports is possible and returns boolean.

        Parameters
        ----------
        occ_ports : [int]
            Tuple to inspect for current port occupation
        needed_ports : (int)
            Tuple with needed port(s) for particular instruction form

        Returns
        -------
        bool
            True    if needed ports can get scheduled on current port occupation
            False   if not
        """
        for port in needed_ports:
            if occ_ports[port] != 0:
                return False
        return True

    def get_report_info(self):
        """
        Create Report information including all needed annotations.

        Returns
        -------
        str
            String containing the report information
        """
        analysis = 'Throughput Analysis Report\n' + ('-' * 26) + '\n'
        annotations = (
            'P - Load operation can be hidden behind a past or future store instruction\n'
            'X - No information for this instruction in data file\n'
            '* - Instruction micro-ops not bound to a port\n\n')
        return analysis + annotations

    def get_head(self):
        """
        Create right heading for CPU architecture.

        Returns
        -------
        str
            String containing the header
        """
        horiz_line = '-' * 7 * self.ports
        if self.dv_port != -1:
            horiz_line += '-' * 6
        horiz_line += '-\n'
        port_anno = (' ' * int(math.floor((len(horiz_line) - 24) / 2)) + 'Ports Pressure in cycles'
                     + ' ' * int(math.ceil((len(horiz_line) - 24) / 2)) + '\n')
        port_line = ''
        for i in range(0, self.ports):
            port_line += '|  {}   '.format(i)
            if i == self.dv_port:
                port_line = port_line + '-  DV  '
        port_line += '|\n'
        head = port_anno + port_line + horiz_line
        return head

    def get_line(self, occ_ports, instr_name):
        """
        Create line with port occupation for output.

        Parameters
        ----------
        occ_ports : (int, ...)
            Integer tuple containing needed ports
        instr_name : str
            Name of instruction form for output

        Returns
        -------
        str
            String for output containing port scheduling for instr_name
        """
        line = ''
        for p_num, i in enumerate(occ_ports):
            pipe = '|'
            if isinstance(i, str):
                cycles = i
                i = float(i[1:-1])
                r_space = ''
            else:
                cycles = '    ' if (i == 0) else '%.2f' % float(i)
                r_space = ' '
            if p_num == self.dv_port + 1 and p_num != 0:
                pipe = ' '
            if i >= 10:
                line += pipe + cycles + r_space
            else:
                line += pipe + ' ' + cycles + r_space
        line += '| ' + instr_name + '\n'
        return line

    def get_port_binding(self, port_bndg):
        """
        Create port binding out of scheduling result.

        Parameters
        ----------
        port_bndg : [int, ...]
            Integer list containing port bindings

        Returns
        -------
        str
            String containing the port binding graphical output
        """
        sp_left, sp_right, total = self.get_spaces(port_bndg)
        header = 'Port Binding in Cycles Per Iteration:\n'
        horiz_line = '-' * 10 + '-' * total + '\n'
        port_line = '|  Port  |'
        after_dv = 0
        for i in range(0, self.ports):
            if i == self.dv_port:
                port_line += ' ' * int(sp_left[i]) + str(i) + ' ' * int(sp_right[i]) + '-'
                port_line += ' ' * int(sp_left[i + 1] - 1) + 'DV' + ' ' * int(sp_right[i + 1]) + '|'
                after_dv = 1
            else:
                port_line += (' ' * int(sp_left[i + after_dv]) + str(i)
                              + ' ' * int(sp_right[i + after_dv]))
                port_line += '|'
        port_line += '\n'
        cyc_line = '| Cycles |'
        for i in range(len(port_bndg)):
            pipe = '|' if (i != self.dv_port) else ' '
            cyc = str(round(port_bndg[i], 2))
            cyc_line += ' {} {}'.format(cyc, pipe)
        cyc_line += '\n'
        binding = header + horiz_line + port_line + horiz_line + cyc_line + horiz_line
        return binding

    def get_spaces(self, port_bndg):
        len_list = [len(str(round(x, 2))) + 1 for x in port_bndg]
        total = sum([x + 2 for x in len_list])
        sp_left = [math.ceil(x / 2) for x in len_list]
        sp_right = [math.floor(x / 2) for x in len_list]
        return sp_left, sp_right, total

    def get_operand_suffix(self, instr_form):
        """
        Create operand suffix out of list of Parameters.

        Parameters
        ----------
        instr_form : [str, Parameter, ..., Parameter, str]
            Instruction Form data structure

        Returns
        -------
        str
            Operand suffix for searching in data file
        """
        op_ext = []
        for i in range(1, len(instr_form) - 1):
            if isinstance(instr_form[i], Register) and instr_form[i].reg_type == 'GPR':
                optmp = 'r' + str(instr_form[i].size)
            elif isinstance(instr_form[i], MemAddr):
                optmp = 'mem'
            else:
                optmp = str(instr_form[i]).lower()
            op_ext.append(optmp)
        operands = '_'.join(op_ext)
        return operands


if __name__ == '__main__':
    print('Nothing to do.')<|MERGE_RESOLUTION|>--- conflicted
+++ resolved
@@ -47,12 +47,8 @@
         osaca_dir = os.path.expanduser('~/.osaca/')
         self.df = pd.read_csv(osaca_dir + 'data/' + arch.lower() + '_data.csv', quotechar='"',
                               converters={'ports': ast.literal_eval})
-<<<<<<< HEAD
-
-    def new_schedule(self):
-=======
+
     def new_schedule(self, machine_readable=False):
->>>>>>> 822e1ef3
         """
         Schedule Instruction Form list and calculate port bindings.
 
@@ -123,14 +119,10 @@
                 sched += self.get_line(occ_ports[i], instrForm[-1])
             # Add throughput to total port binding
             port_bndgs = list(map(add, port_bndgs, occ_ports[i]))
-<<<<<<< HEAD
+        if machine_readable:
+            list(map(self.append, occ_ports, self.instrList))
+            return occ_ports, port_bndgs
         return sched, port_bndgs
-=======
-        if(machine_readable):
-            list(map(self.append, occ_ports, self.instrList))
-            return (occ_ports, port_bndgs)
-        return (sched, port_bndgs)
->>>>>>> 822e1ef3
 
     def schedule(self):
         """
