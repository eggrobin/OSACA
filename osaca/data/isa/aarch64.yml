--- conflicted
+++ resolved
@@ -5,7 +5,6 @@
 #   mnemonic op1 ... opN
 # means that op1 is the only destination operand and op2 to op(N) are source operands.
 instruction_forms:
-<<<<<<< HEAD
     - name: "cmp"
       operands:
         - class: "register"
@@ -17,9 +16,6 @@
           source: true
           destination: false
     - name: "fmla"
-=======
-    - name: fmla
->>>>>>> acbde7a1
       operands:
         - class: "register"
           prefix: "*"
